package address

//go:generate msgp

<<<<<<< HEAD
	"github.com/sigurn/crc16"
)

// An ndau address is the result of a mathematical process over a public key. It
// is a byte32 encoding, using a custom alphabet, of a portion of the SHA256
// hash of the key, concatenated with some additional marker and checksum
// information. The result is a key that always starts with the letters 'nd' and
// one more character that specifies the type of address.

// NdauAlphabet is the encoding alphabet we use for byte32 encoding
// It consists of the lowercase alphabet and digits, without l, 1, 0, and o.
// When decoding, we will accept either upper or lower case.
//
// The CRC16 polynomial used is AUG_CCITT: `0x1021`
const NdauAlphabet = "abcdefghijkmnpqrstuvwxyz23456789"

var ndauTable = crc16.MakeTable(crc16.CRC16_AUG_CCITT)

// ndx looks up the value of a letter in the alphabet.
func ndx(c string) int {
	return strings.Index(NdauAlphabet, c)
}

// Kind indicates the type of address in use; this is an external indication
// designed to help users evaluate their own actions; it may or may not be
// enforced by the blockchain.
type Kind string

// Error is the type of all the errors this package returns
type Error struct {
	msg string
}

func (a *Error) Error() string {
	return "address error: " + a.msg
}

func newError(msg string) error {
	return &Error{msg}
}

// we want the first letters of the address to be "nd?" where ? is the kind of
// address. Valid address types are as follows:
const (
	KindUser      Kind = "a"
	KindNdau      Kind = "n"
	KindEndowment Kind = "e"
	KindExchange  Kind = "x"
)

// IsValidKind returns true if a is one of the currently-valid Kinds
func IsValidKind(a Kind) bool {
	switch a {
	case KindUser,
		KindNdau,
		KindEndowment,
		KindExchange:
		return true
	}
	return false
}

// KeyLength is the number of bytes that we trim the input hash to.
//
// We don't want any dead characters, so since we trim the generated
// SHA hash anyway, we trim it to a length that plays well with the above.
// (Pads the result out to a multiple of 5 bytes so that a byte32 encoding has
// no filler).
//
// Note that ETH does this too, and uses a 20-byte subset of a 32-byte hash.
// The possibility of collision is low: As of June 2018, the BTC hashpower is 42
// exahashes per second. If that much hashpower is applied to this problem, the
// likelihood of generating a collision in one year is about 1 in 10^19.
const KeyLength = 26

// AddrLength is the length of the generated address, in characters
const AddrLength = 48

// MinDataLength is the minimum acceptable length for the data to be used
// as input to generate. This will prevent simple errors like trying to
// create an address from an empty key.
const MinDataLength = 12

// Generate creates an address of a given kind from an array of bytes (which
// would normally be a public key). It is an error if len(data) < MinDataLength
// or if kind is not a valid kind.
// Since length changes are explicitly disallowed, we can use a relatively simple
// crc model to have a short (16-bit) checksum and still be quite safe against
// transposition and typos.
func Generate(kind Kind, data []byte) (string, error) {
	if !IsValidKind(kind) {
		return "", newError("invalid kind")
	}
	if len(data) < MinDataLength {
		return "", newError("insufficient quantity of data")
	}

	prefix := ndx("n")<<11 + ndx("d")<<6 + ndx(string(kind))<<1
	hdr := []byte{byte((prefix >> 8) & 0xFF), byte(prefix & 0xFF)}
	h1 := sha256.Sum256(data)
	h2 := append(hdr, h1[len(h1)-KeyLength:]...)
	ck := crc16.Checksum(h2, ndauTable)
	h2 = append(h2, byte((ck>>8)&0xFF), byte(ck&0xFF))

	enc := base32.NewEncoding(NdauAlphabet)
	r := enc.EncodeToString(h2)
	return r, nil
}

// Validate tests if an address is valid on its face.
// It checks the the nd prefix, the address kind, and the checksum.
func Validate(addr string) error {
	addr = strings.ToLower(addr)
	if !strings.HasPrefix(addr, "nd") {
		return newError("not an ndau key")
	}
	if len(addr) != AddrLength {
		return fmt.Errorf("Expected %d characters, found %d", AddrLength, len(addr))
	}
	if !IsValidKind(Kind(addr[2:3])) {
		return newError("unknown address kind " + addr[2:3])
	}
	enc := base32.NewEncoding(NdauAlphabet)
	h, err := enc.DecodeString(addr)
	if err != nil {
		return err
	}
	// now check the two bytes of the checksum
	ck := crc16.Checksum(h[:len(h)-2], ndauTable)
	if byte((ck>>8)&0xFF) != h[len(h)-2] || byte(ck&0xFF) != h[len(h)-1] {
		// uncomment these lines if you want to regenerate a key
		// that matches the main body of the key you gave, but with a proper checksum
		// -------
		// h[len(h)-2] = byte((ck >> 8) & 0xFF)
		// h[len(h)-1] = byte(ck & 0xFF)
		// s := base32.NewEncoding(NdauAlphabet).EncodeToString(h)
		// fmt.Println(s)
		// -------
		return newError("checksum failure")
	}
	return nil
=======
//msgp:tuple Address

// An Address is a 48-character string uniquely identifying an Ndau account
//
// For type-safety purposes, it is an opaque struct. This should help make
// it difficult to accidentally pass in a wrong string or something: so long
// as one gets and Address by means of the Generate or Validate functions,
// it is known to be good.
type Address struct {
	addr string
>>>>>>> e3e0d205
}<|MERGE_RESOLUTION|>--- conflicted
+++ resolved
@@ -2,149 +2,6 @@
 
 //go:generate msgp
 
-<<<<<<< HEAD
-	"github.com/sigurn/crc16"
-)
-
-// An ndau address is the result of a mathematical process over a public key. It
-// is a byte32 encoding, using a custom alphabet, of a portion of the SHA256
-// hash of the key, concatenated with some additional marker and checksum
-// information. The result is a key that always starts with the letters 'nd' and
-// one more character that specifies the type of address.
-
-// NdauAlphabet is the encoding alphabet we use for byte32 encoding
-// It consists of the lowercase alphabet and digits, without l, 1, 0, and o.
-// When decoding, we will accept either upper or lower case.
-//
-// The CRC16 polynomial used is AUG_CCITT: `0x1021`
-const NdauAlphabet = "abcdefghijkmnpqrstuvwxyz23456789"
-
-var ndauTable = crc16.MakeTable(crc16.CRC16_AUG_CCITT)
-
-// ndx looks up the value of a letter in the alphabet.
-func ndx(c string) int {
-	return strings.Index(NdauAlphabet, c)
-}
-
-// Kind indicates the type of address in use; this is an external indication
-// designed to help users evaluate their own actions; it may or may not be
-// enforced by the blockchain.
-type Kind string
-
-// Error is the type of all the errors this package returns
-type Error struct {
-	msg string
-}
-
-func (a *Error) Error() string {
-	return "address error: " + a.msg
-}
-
-func newError(msg string) error {
-	return &Error{msg}
-}
-
-// we want the first letters of the address to be "nd?" where ? is the kind of
-// address. Valid address types are as follows:
-const (
-	KindUser      Kind = "a"
-	KindNdau      Kind = "n"
-	KindEndowment Kind = "e"
-	KindExchange  Kind = "x"
-)
-
-// IsValidKind returns true if a is one of the currently-valid Kinds
-func IsValidKind(a Kind) bool {
-	switch a {
-	case KindUser,
-		KindNdau,
-		KindEndowment,
-		KindExchange:
-		return true
-	}
-	return false
-}
-
-// KeyLength is the number of bytes that we trim the input hash to.
-//
-// We don't want any dead characters, so since we trim the generated
-// SHA hash anyway, we trim it to a length that plays well with the above.
-// (Pads the result out to a multiple of 5 bytes so that a byte32 encoding has
-// no filler).
-//
-// Note that ETH does this too, and uses a 20-byte subset of a 32-byte hash.
-// The possibility of collision is low: As of June 2018, the BTC hashpower is 42
-// exahashes per second. If that much hashpower is applied to this problem, the
-// likelihood of generating a collision in one year is about 1 in 10^19.
-const KeyLength = 26
-
-// AddrLength is the length of the generated address, in characters
-const AddrLength = 48
-
-// MinDataLength is the minimum acceptable length for the data to be used
-// as input to generate. This will prevent simple errors like trying to
-// create an address from an empty key.
-const MinDataLength = 12
-
-// Generate creates an address of a given kind from an array of bytes (which
-// would normally be a public key). It is an error if len(data) < MinDataLength
-// or if kind is not a valid kind.
-// Since length changes are explicitly disallowed, we can use a relatively simple
-// crc model to have a short (16-bit) checksum and still be quite safe against
-// transposition and typos.
-func Generate(kind Kind, data []byte) (string, error) {
-	if !IsValidKind(kind) {
-		return "", newError("invalid kind")
-	}
-	if len(data) < MinDataLength {
-		return "", newError("insufficient quantity of data")
-	}
-
-	prefix := ndx("n")<<11 + ndx("d")<<6 + ndx(string(kind))<<1
-	hdr := []byte{byte((prefix >> 8) & 0xFF), byte(prefix & 0xFF)}
-	h1 := sha256.Sum256(data)
-	h2 := append(hdr, h1[len(h1)-KeyLength:]...)
-	ck := crc16.Checksum(h2, ndauTable)
-	h2 = append(h2, byte((ck>>8)&0xFF), byte(ck&0xFF))
-
-	enc := base32.NewEncoding(NdauAlphabet)
-	r := enc.EncodeToString(h2)
-	return r, nil
-}
-
-// Validate tests if an address is valid on its face.
-// It checks the the nd prefix, the address kind, and the checksum.
-func Validate(addr string) error {
-	addr = strings.ToLower(addr)
-	if !strings.HasPrefix(addr, "nd") {
-		return newError("not an ndau key")
-	}
-	if len(addr) != AddrLength {
-		return fmt.Errorf("Expected %d characters, found %d", AddrLength, len(addr))
-	}
-	if !IsValidKind(Kind(addr[2:3])) {
-		return newError("unknown address kind " + addr[2:3])
-	}
-	enc := base32.NewEncoding(NdauAlphabet)
-	h, err := enc.DecodeString(addr)
-	if err != nil {
-		return err
-	}
-	// now check the two bytes of the checksum
-	ck := crc16.Checksum(h[:len(h)-2], ndauTable)
-	if byte((ck>>8)&0xFF) != h[len(h)-2] || byte(ck&0xFF) != h[len(h)-1] {
-		// uncomment these lines if you want to regenerate a key
-		// that matches the main body of the key you gave, but with a proper checksum
-		// -------
-		// h[len(h)-2] = byte((ck >> 8) & 0xFF)
-		// h[len(h)-1] = byte(ck & 0xFF)
-		// s := base32.NewEncoding(NdauAlphabet).EncodeToString(h)
-		// fmt.Println(s)
-		// -------
-		return newError("checksum failure")
-	}
-	return nil
-=======
 //msgp:tuple Address
 
 // An Address is a 48-character string uniquely identifying an Ndau account
@@ -155,5 +12,4 @@
 // it is known to be good.
 type Address struct {
 	addr string
->>>>>>> e3e0d205
 }